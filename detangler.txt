--- conflicted
+++ resolved
@@ -2,11 +2,7 @@
   reportDir target/detangled
   searchPaths
   [
-<<<<<<< HEAD
-    target/serialization_2.12-1.4.1.jar
-=======
-    target/serialization_2.11-1.4.2.jar
->>>>>>> 4d6a4e77
+    target/serialization_2.12-1.4.2.jar
   ]
   level 1
   startsWith
